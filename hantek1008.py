import usb.core
import usb.util
import usb.backend
import time
from time import sleep
from typing import Union, Optional, List, Dict, Tuple, Callable, Generator
import logging as log
import math
from threading import Thread
import copy
import sys

# marking a child class method with overrides makes sure the method overrides a parent class method.
# this check is only needed during development so its no problem if this package is not installed.
# to avoid errors, we need to define a dummy decorator.
try:
    from overrides import overrides
except ImportError:
    def overrides(method):
        return method

assert sys.version_info >= (3, 6)

"""
 To get access to the USB Device:

 1. create file "/etc/udev/rules.d/99-hantek1008.rules" with content:
    ACTION=="add", SUBSYSTEM=="usb", ATTRS{idVendor}=="0783", ATTR{idProduct}=="5725", MODE="0666"
 2. sudo udevadm control -R
 3. Replug the device
"""


class Hantek1008Raw:
    """
    This class communicates to a Hantek1008 device via USB.
    It supports configuring the device (set vertical scale, sampling frequency, waveform generator,..)
    and measuring samples with it. Either in continuous (rolling) mode or in windows (normal/burst) mode.
    """
    # channel_id/channel_index are zero based
    # channel names are one based

    __MAX_PACKAGE_SIZE: int = 64
    __VSCALE_FACTORS: List[float] = [0.02, 0.125, 1.0]
    __roll_mode_sampling_rate_to_id_dic: Dict[float, int] = \
        {440: 0x18, 220: 0x19, 88: 0x1a, 44: 0x1b,
         22: 0x1c, 11: 0x1d, 5: 0x1e, 2: 0x1f,
         1: 0x20, 0.5: 0x21, 0.25: 0x22, 0.125: 0x23,
         1.0/16: 0x24}

    def __init__(self, ns_per_div: int = 500_000,
                 vertical_scale_factor: Union[float, List[float]] = 1.0,
                 active_channels: Optional[List[int]] = None) -> None:
        """
        :param ns_per_div:
<<<<<<< HEAD
        :param vertical_scale_factor: must be an array of length 8 with a float scale value for each channel.
        Or a single float, than all channel will have that scale factor. The float must be 1.0, 0.2 or 0.02.
        :param active_channels: a list of channel that will be used
=======
        :param vertical_scale_factor: must be an array of length 8 with a float scale value for each channel
               or a single float scale factor applied to all channels. The float must be either 1.0, 0.2 or 0.02.
>>>>>>> 36a61ab5
        """

        assert isinstance(vertical_scale_factor, float) \
               or len(vertical_scale_factor) == Hantek1008Raw.channel_count()

        self.__ns_per_div: int = ns_per_div  # one value for all channels

        self.__active_channels: List[int] = copy.deepcopy(active_channels) if active_channels is not None\
            else Hantek1008Raw.valid_channel_ids()
        self.__active_channels = sorted(self.__active_channels)  # some methods depend of ascending order of this

        # one vertical scale factor (float) per channel
        self.__vertical_scale_factors: List[float] = [vertical_scale_factor] * Hantek1008Raw.channel_count() \
            if isinstance(vertical_scale_factor, float) \
            else copy.deepcopy(vertical_scale_factor)  # scale factor per channel

        # dict of list of floats, outer dict is of size 3 and contains values
        # for every vertical scale factor, inner list contains an zero offset per channel
        self._zero_offsets: Dict[float, List[float]] = None

        self.__out: usb.core.Endpoint = None  # the usb out endpoint
        self.__in: usb.core.Endpoint = None  # the usb in endpoint
        self._dev: usb.core.Device = None  # the usb device
        self._cfg: usb.core.Configuration = None  # the used usb configuration
        self._intf: usb.core.Interface = None  # the used usb interface

        self.__pause_thread: Thread = None
        self.__cancel_pause_thread: bool = False

    def connect(self):
        """Find a plugged in hantek 1008c device and set up the connection to it"""

        self._dev = usb.core.find(idVendor=0x0783, idProduct=0x5725)

        # was it found?
        if self._dev is None:
            raise RuntimeError('No Hantek 1008 device found')

        # set the active configuration. With no arguments, the first
        # configuration will be the active one
        self._dev.set_configuration()

        self._cfg = self._dev.get_active_configuration()
        self._intf = self._cfg[(0, 0)]

        # get an output endpoint instance
        self.__out = usb.util.find_descriptor(
            self._intf,
            # match the first OUT endpoint
            custom_match=lambda e: usb.util.endpoint_direction(e.bEndpointAddress) == usb.util.ENDPOINT_OUT)

        # get an input endpoint instance
        self.__in = usb.util.find_descriptor(
            self._intf,
            # match the first IN endpoint
            custom_match=lambda e: usb.util.endpoint_direction(e.bEndpointAddress) == usb.util.ENDPOINT_IN)

        assert self.__out is not None
        assert self.__in is not None

    def __write_and_receive(self, message: bytes, response_length: int,
                            sec_till_response_request: float = 0.002, sec_till_start: float = 0.002) -> bytes:
        """write to and read from the device"""
        start_time = time.time()

        assert isinstance(message, bytes)
        log.debug(f">[{len(message):2}] {bytes.hex(message)}")

        sleep(sec_till_start)

        self.__out.write(message)

        sleep(sec_till_response_request)

        response = bytes(self.__in.read(response_length))

        log.debug(f"<[{len(response):2}] {bytes.hex(response)}")
        log.debug(f"delta: {time.time()-start_time:02.4f} sec")
        assert len(response) == response_length

        return response

    def __send_cmd(self, cmd_id: int, parameter: Union[bytes, List[int], str] = b'',
                   response_length: int = 0, echo_expected: bool = True,
                   sec_till_response_request: float = 0, sec_till_start: float = 0.002) -> bytes:
        """sends a command to the device and checks if the device echos the command id"""
        if isinstance(parameter, str):
            parameter = bytes.fromhex(parameter)
        elif isinstance(parameter, list):
            parameter = bytes(parameter)
        assert isinstance(parameter, bytes)
        assert 0 <= cmd_id <= 255

        msg = bytes([cmd_id]) + parameter
        response = self.__write_and_receive(msg, response_length + (1 if echo_expected else 0),
                                            sec_till_response_request=sec_till_response_request,
                                            sec_till_start=sec_till_start)
        if echo_expected:
            assert response[0] == cmd_id
            return response[1:]
        else:
            return response

    def __send_c6_a6_command(self, parameter: int) -> bytes:
        """send the c602 or c603 command, then parse the response as sample_length. then CEIL(sample_length/64)
        a602 or a603 requests follow. The responses are concatenated and finally returned trimmed to fit the sample_length.
        """
        assert parameter in [2, 3]
        response = self.__send_cmd(0xc6, parameter=[parameter], response_length=2, echo_expected=False)
        sample_length = int.from_bytes(response, byteorder="big", signed=False)
        sample_packages_count = int(math.ceil(sample_length / self.__MAX_PACKAGE_SIZE))
        # print("sample_length: {} -> {} packages".format(sample_length, sample_packages_count))
        samples = b''
        for _ in range(sample_packages_count):
            response = self.__send_cmd(0xa6, parameter=[parameter], response_length=64, echo_expected=False)
            samples += response
        return samples[0:sample_length]

    def __send_a55a_command(self, attempts=20):
        for _ in range(attempts):
            response = self.__send_cmd(0xa5, parameter=[0x5a], response_length=1)
            assert response[0] in [0, 1, 2, 3]
            if response[0] in [2, 3]:
                return
            sleep(0.02)
            self.__send_cmd(0xf3)
        raise RuntimeError(f"a55a command failed, all {attempts} attempts were answered with 0 or 1.")

    def __send_set_time_div(self, ns_per_div: int = 500000):
        """send the a3 command to set the sample rate.
        only allows values that follow this pattern: (1|2|3){0}. eg. 10, 2000 or 5.
        Maximum is 200_000_000"""
        assert isinstance(ns_per_div, int)
        assert ns_per_div > 0
        assert ns_per_div <= 200 * 1000 * 1000  # when the value is higher than 200ms/div, the scan mode must be used
        assert int(str(ns_per_div)[1:]) == 0, "only first digit is allowed to be != 0"
        assert int(str(ns_per_div)[0]) in [1, 2, 5], "first digit must be 1, 2 or 5"
        time_per_div_id = {1: 0, 2: 1, 5: 2}[int(str(ns_per_div)[0])] + int(math.log10(ns_per_div)) * 3
        self.__send_cmd(0xa3, parameter=[time_per_div_id])

    @staticmethod
    def _vertical_scale_id_to_factor(vs_id: int) -> float:
        assert 1 <= vs_id <= len(Hantek1008Raw.__VSCALE_FACTORS)
        return Hantek1008Raw.__VSCALE_FACTORS[vs_id - 1]

    @staticmethod
    def _vertical_scale_factor_to_id(vs_factor: float) -> int:
        assert vs_factor in Hantek1008Raw.__VSCALE_FACTORS
        return Hantek1008Raw.__VSCALE_FACTORS.index(vs_factor) + 1

    def __send_set_vertical_scale(self, scale_factors: List[float]):
        """send the a2 command to set the vertical sample scale factor per channel.
        Only following values are allowed: 1.0, 0.125, 0.02 [TODO: check] Volt/Div.
        scale_factor must be an array of length 8 with a float scale value for each channel.
        Or a single float, than all channel will have that scale factor"""
        assert all(x in Hantek1008Raw.__VSCALE_FACTORS for x in scale_factors)
        scale_factor_id: List[int] = [Hantek1008Raw._vertical_scale_factor_to_id(sf) for sf in scale_factors]
        self.__send_cmd(0xa2, parameter=scale_factor_id, sec_till_response_request=0.2132)

    def __send_set_active_channels(self, active_channels: List[int] = list(range(0, 8))):
        """
        Activates only the channels thar are in the list
        :param active_channels: a list of the channels that should be active
        :return:
        """
        assert active_channels is not None
        assert len(active_channels) > 0
        assert all(c in self.valid_channel_ids() for c in active_channels)
        assert len(set(active_channels)) == len(active_channels), "One channel must nut be more than once in the list"

        # set the count of active channels
        self.__send_cmd(0xa0, parameter=[len(active_channels)])

        active_channels_byte_map = [(0x01 if i in active_channels else 0x00)
                                    for i in range(0, 8)]
        # what channels should be active?
        self.__send_cmd(0xaa, parameter=active_channels_byte_map)

    def init(self):
        self._init1()
        self._init2()
        self._init3()

    def _init1(self):
        """Initialize the device like the windows software does it"""
        self.__send_cmd(0xb0)  # 176
        sleep(0.7)  # not sure if needed
        self.__send_cmd(0xb0)  # 176
        self.__send_cmd(0xf3)  # 243


        #self.__send_cmd(0xb9, parameter=bytes.fromhex("01 b0 04 00 00"))  # 185
        #self.__send_cmd(0xb7, parameter=bytes.fromhex("00"))  # 183
        #self.__send_cmd(0xbb, parameter=bytes.fromhex("08 00"))  # 187
        self.set_generator_speed(300_000)
        self.set_generator_on(False)

        response = self.__send_cmd(0xb5, response_length=64, echo_expected=False,
                                   sec_till_response_request=0.0193)  # 181
        # assert response == bytes.fromhex("00080008000800080008000800080008d407c907ef07cd07df07eb07c707d707"
        #                                 "e107d207f007d807e607ed07d507e207f607e007f007e907f007ef07ea07f207")

        response = self.__send_cmd(0xb6, response_length=64, echo_expected=False)  # 182
        # assert response == bytes.fromhex("04040404040404040404040404040404d200d500d800d400d400d500d200d200"
        #                                 "9c009f009f009d009d009d009e009d00fd01fc01fc01fc01fb01fa01fd01fc01")

        response = self.__send_cmd(0xe5, response_length=2, echo_expected=False)
        # assert response == bytes.fromhex("d6 06")

        response = self.__send_cmd(0xf7, response_length=64, echo_expected=False)
        # assert response == bytes.fromhex("2cfd8ffb54fa2ef878007a007b00780079007a0079007800b801bf01c301ba01"
        #                                 "bb01be01b701b801f90203030803fb02fc020003f502f80294ff92ff8fff93ff")

        response = self.__send_cmd(0xf8, response_length=64, echo_expected=False)
        # assert response == bytes.fromhex("92ff91ff96ff94ffc9fec4febdfec8fec7fec2fecffec9fe4cfe45fe3afe4afe"
        #                                 "48fe42fe54fe4dfe70ff70ff71ff70ff71ff71ff72ff71ff7efe7bfe7afe7efe")

        response = self.__send_cmd(0xfa, response_length=56, echo_expected=False)
        # assert response == bytes.fromhex("7dfe7efe80fe7ffe90019401930192018f01900191018f0195029b0299029802"
        #                                 "930294029702940290fd89fd84fd90fd8dfd8cfd94fd91fd")

        self.__send_cmd(0xf5, sec_till_response_request=0.2132)

        # self.__send_cmd(0xa0, parameter=bytes.fromhex("08"))
        # self.__send_cmd(0xaa, parameter=bytes.fromhex("0101010101010101"))
        # activate all 8 channels
        self.__send_set_active_channels()

        self.__send_set_time_div(500 * 1000)  # 500us, the default value in the windows software

        self.__send_cmd(0xc1, parameter=bytes.fromhex("0000"))

        response = self.__send_cmd(0xa7, parameter=bytes.fromhex("0000"), response_length=1)
        assert response == bytes.fromhex("00")

        self.__send_cmd(0xac, parameter=bytes.fromhex("01f40009c50009c5"))

    def _init2(self):
        """get zero offsets for all channels and vscales"""
        self._zero_offsets = {}
        for vscale_id in range(1, 4):
            vscale = Hantek1008Raw._vertical_scale_id_to_factor(vscale_id)

            self.__send_cmd(0xf3)

            self.__send_set_vertical_scale([vscale] * Hantek1008Raw.channel_count())

            self.__send_cmd(0xa4, parameter=[0x01])

            self.__send_cmd(0xc0)

            sleep(0.0124)
            self.__send_cmd(0xc2)

            self.__send_a55a_command()

            samples2 = self.__send_c6_a6_command(0x02)
            samples3 = self.__send_c6_a6_command(0x03)
            samples = samples2 + samples3
            shorts = Hantek1008Raw.__from_bytes_to_shorts(samples)
            zero_offset_per_channel = [sum(channel_data) / float(len(channel_data))
                                       for channel_data in Hantek1008Raw.__to_per_channel_lists(shorts)]
            self._zero_offsets[vscale] = zero_offset_per_channel

    def _init3(self):
        self.__send_cmd(0xf6, sec_till_response_request=0.2132)

        response = self.__send_cmd(0xe5, echo_expected=False, response_length=2)
        assert response == bytes.fromhex("d606")

        response = self.__send_cmd(0xf7, echo_expected=False, response_length=64)
        assert response == bytes.fromhex("2cfd8ffb54fa2ef878007a007b00780079007a0079007800b801bf01c301ba01"
                                        "bb01be01b701b801f90203030803fb02fc020003f502f80294ff92ff8fff93ff")

        response = self.__send_cmd(0xf8, echo_expected=False, response_length=64)
        assert response == bytes.fromhex("92ff91ff96ff94ffc9fec4febdfec8fec7fec2fecffec9fe4cfe45fe3afe4afe"
                                        "48fe42fe54fe4dfe70ff70ff71ff70ff71ff71ff72ff71ff7efe7bfe7afe7efe")

        response = self.__send_cmd(0xfa, echo_expected=False, response_length=56)
        assert response == bytes.fromhex("7dfe7efe80fe7ffe90019401930192018f01900191018f0195029b0299029802"
                                        "930294029702940290fd89fd84fd90fd8dfd8cfd94fd91fd")

        # self.send_cmd(0xa3, parameter=[0x10])
        self.__send_set_time_div(self.__ns_per_div)

        self.__send_cmd(0xac, parameter=bytes.fromhex("00c80002bd0002bd"))

        self.__send_cmd(0xe4, parameter=[0x01])

        self.__send_cmd(0xe6, parameter=[0x01], echo_expected=False, response_length=10)
        # assert response == bytes.fromhex("eb06e606e606e706e706")

        self.__send_cmd(0xf3)

        # # set the count of active channels
        # self.__send_cmd(0xa0, parameter=[0x08])
        #
        # # what channels to activate?
        # self.__send_cmd(0xaa, parameter=[0x01] * 8)

        # activate all 8 channels
        # self.__send_set_active_channels()

        self.__send_set_active_channels(self.__active_channels)

        # self.send_cmd(0xa2, parameter=bytes.fromhex("0303030303030303"), sec_till_response_request=0.2132)
        self.__send_set_vertical_scale(self.__vertical_scale_factors)

        # self.send_cmd(0xa3, parameter=[0x10])        # some times even 0x10         oder 0x12
        self.__send_set_time_div(self.__ns_per_div)

        self.__send_cmd(0xc1, parameter=[0x07, 0x00])  # some times even [0x07, 0x00] oder [0x00, 0x01]

        response = self.__send_cmd(0xa7, parameter=[0x00, 0x00], response_length=1)
        assert response == bytes.fromhex("00")

        self.__send_cmd(0xac, parameter=bytes.fromhex("0000000001000579"))

        self.__send_cmd(0xab, parameter=bytes.fromhex("080e"))  # some times even 080e oder 0811
        # oder 080f oder 07fd oder 07e9

        response = self.__send_cmd(0xe9, echo_expected=False, response_length=2)
        assert response == bytes.fromhex("0109")

    def request_samples_burst_mode(self) -> Tuple[List[List[int]], List[List[int]]]:
        """get the data"""
        # TODO Support other values than 8 active channels in burst mode
        assert len(self.__active_channels) == 8, "Currently only all channel active is supported in burst mode"

        self.__send_cmd(0xf3)

        self.__send_cmd(0xe4, parameter=[0x01])

        self.__send_cmd(0xe6, parameter=[0x01], echo_expected=False, response_length=10)
        # response ~ e906e506e406e406e506

        self.__send_cmd(0xa4, parameter=[0x01], sec_till_response_request=0.015)

        self.__send_cmd(0xc0)

        self.__send_a55a_command()

        samples2 = self.__send_c6_a6_command(0x02)
        samples3 = self.__send_c6_a6_command(0x03)

        self.__send_cmd(0xe4, parameter=[0x01])

        self.__send_cmd(0xe6, parameter=[0x01], echo_expected=False, response_length=10)
        # response ~ e806e406e506e406e406

        # now process the data
        per_channel_data2 = Hantek1008Raw.__to_per_channel_lists(Hantek1008Raw.__from_bytes_to_shorts(samples2))
        per_channel_data3 = Hantek1008Raw.__to_per_channel_lists(Hantek1008Raw.__from_bytes_to_shorts(samples3))
        return per_channel_data2, per_channel_data3

    @staticmethod
    def channel_count() -> int:
        return 8

    @staticmethod
    def valid_channel_ids() -> List[int]:
        return list(range(0, Hantek1008Raw.channel_count()))

    @staticmethod
    def valid_roll_sampling_rates() -> List[float]:
        return copy.deepcopy(list(Hantek1008Raw.__roll_mode_sampling_rate_to_id_dic.keys()))

    @staticmethod
    def valid_vscale_factors() -> List[float]:
        return copy.deepcopy(Hantek1008Raw.__VSCALE_FACTORS)

    @staticmethod
    def actual_sampling_rate_factor(active_channel_count: int) -> List[float]:
        """
        If not all channels are used the actual sampling rate is higher than the
        given sampling rate. The factor describe how much higher it is, depending on the amount
        of active channels.
        :return:
        """
        assert 1 <= active_channel_count <= Hantek1008Raw.channel_count()
        return [4.56, 3.03, 2.27, 1.82, 1.51, 1.3, 1.14, 1.00][active_channel_count-1]

    def request_samples_roll_mode_single_row(self, **argv) \
            -> Generator[Dict[int, int], None, None]:
        for channel_data in self.request_samples_roll_mode(**argv):
            # TODO
            for v in zip(*channel_data):
                yield v

    def request_samples_roll_mode(self, sampling_rate: int = 440) \
            -> Generator[Dict[int, List[int]], None, None]:

        assert sampling_rate in Hantek1008Raw.valid_roll_sampling_rates(), \
            f"sample_rate must be in {Hantek1008Raw.valid_roll_sampling_rates()}"

        try:
            # sets the sample rate: 18 -> 440 samples/sec/channel
            sample_rate_id = Hantek1008Raw.__roll_mode_sampling_rate_to_id_dic[sampling_rate]
            self.__send_cmd(0xa3, parameter=[sample_rate_id])

            self.__send_cmd(0xf3, sec_till_start=0.100)

            self.__send_cmd(0xa4, parameter=[0x02])

            # pipe error if a3 cmd/__send_set_time_div was not with parameter 1a/
            self.__send_cmd(0xc0)

            self.__send_cmd(0xc2)

            while True:
                ready_data_length = 0
                while ready_data_length == 0:
                    self.__send_cmd(0xf3)

                    response = self.__send_cmd(0xc7, response_length=2, echo_expected=False)
                    ready_data_length = int.from_bytes(response, byteorder="big", signed=False)
                    # ready_data_length =
                    #  (active_channels + ONE_MYSTIC_EXTRA_CHANNEL) * TWO_BYTES_PER_SAMPLE * row_count
                    assert ready_data_length % ((len(self.__active_channels) + 1)*2) == 0

                sample_response = b''
                while ready_data_length > 0:
                    sample_response_part = self.__send_cmd(0xc8, response_length=64, echo_expected=False)

                    if ready_data_length < 64:
                        #  remove zeros at the end
                        sample_response_part = sample_response_part[0:ready_data_length]

                    ready_data_length -= 64
                    sample_response += sample_response_part

                # in rolling mode there is an additional 9th channel, with values around 1742
                # this channel will not be past to the caller
                sample_shorts = Hantek1008Raw.__from_bytes_to_shorts(sample_response)
                per_channel_data = Hantek1008Raw.__to_per_channel_lists(sample_shorts,  len(self.__active_channels) + 1)
                yield per_channel_data[:(len(self.__active_channels))]
        except GeneratorExit:
            # TODO: auto start pause tread?
            pass

    def get_zero_offsets(self) -> Dict[float, List[float]]:
        return copy.deepcopy(self._zero_offsets)

    def get_zero_offset(self, channel_id: int, vscale: Optional[float] = None) -> float:
        assert channel_id in Hantek1008Raw.valid_channel_ids()
        assert vscale is None or vscale in Hantek1008Raw.valid_vscale_factors()

        if vscale is None:
            vscale = self.get_vscale(channel_id)

        return self._zero_offsets[vscale][channel_id]

    @staticmethod
    def get_generator_waveform_max_length() -> int:
        return 1440

    def set_generator_on(self, turn_on: bool) -> None:
        # TODO not tested
        self.__send_cmd(0xb7, parameter=[0x00])

        self.__send_cmd(0xbb, parameter=[0x08, 0x01 if turn_on else 0x00])

    def set_generator_speed(self, speed_in_rpm):
        # TODO speed_in_rpm must be round to valid values, dont know how
        def compute_pulse_length(speed_in_rpm: int, bits_per_wave: int = 8) -> int:
            assert 1 <= speed_in_rpm <= 750_000
            assert 1 <= bits_per_wave <= Hantek1008Raw.get_generator_waveform_max_length()
            # TODO values great then 750_000 are possible too, but then the decoding changes (firt paramter gets a 02)
            # and this other decoding is not completely understood
            return int(((8 * 360_000_000) / bits_per_wave) / speed_in_rpm)

        assert compute_pulse_length(300_000) == 1200

        pulse_length = compute_pulse_length(speed_in_rpm)
        parameter = bytes.fromhex("01") + pulse_length.to_bytes(length=4, byteorder='little', signed=False)
        assert len(parameter) == 1 + 4
        self.__send_cmd(0xb9, parameter=parameter)

    def set_generator_waveform(self, waveform: List[int]) -> None:
        """
        Every Byte in the waveform list contains information for every of the 8 digital ouputs to be on or of.
        The bit number i in one of those bytes tells if output i should be on or off in that part of the wave.
        :param waveform:
        :return:
        """
        # TODO not tested
        # example for waveform: F0 0F F0 0F
        # -> switches the output of every channel at every pulse
        # ch1 to ch4 start with down, ch5 to ch8 start up
        assert len(waveform) <= Hantek1008Raw.get_generator_waveform_max_length()
        assert len(waveform) <= 62, "Currently not supported"
        assert all(b <= 0b1111_1111 for b in waveform)

        self.__send_cmd(0xb7, parameter=[0x00])

        # send the length of the waveform in bytes
        self.__send_cmd(0xbf, parameter=int.to_bytes(len(waveform), length=2, byteorder="little", signed=False))

        zeros = [0] * (62 - len(waveform))
        self.__send_cmd(0xb8, parameter=[0x01] + waveform + zeros)

    def __loop_f3(self) -> None:
        log.debug("start pause thread")
        while not self.__cancel_pause_thread:
            self.__send_cmd(0xf3)
            sleep(0.01)
        log.debug("stop pause thread")

    def pause(self) -> None:
        if self.is_paused():
            raise RuntimeError("Can't pause because device is already pausing")
        self.__cancel_pause_thread = False
        self.__pause_thread = Thread(target=self.__loop_f3)
        self.__pause_thread.start()

    def cancel_pause(self) -> None:
        if not self.is_paused():
            raise RuntimeError("Can't cancel pause because device is not paused")
        self.__cancel_pause_thread = True
        self.__pause_thread.join()
        self.__pause_thread = None

    def is_paused(self) -> bool:
        return self.__pause_thread is not None

    def close(self) -> None:
        if self.is_paused():
            self.cancel_pause()

        # read maybe leftover data
        self.__clear_leftover()
        self.__send_cmd(0xf3)
        self.__send_cmd(0xf4)
        self._dev.reset()

    def __clear_leftover(self) -> None:
        """
        If a __send_cmd was canceled after the write but before the read, the Hantek device
        still wants to send the answer. This method will try to read such a leftover answer
        if there is there is one
        :return:
        """
        try:
            response = bytes(self.__in.read(64, timeout=100))
        except usb.core.USBError:
            log.debug("no left over data")
            pass
        else:
            log.debug(f"left over data: {response.hex()}")

    def get_vscales(self) -> List[float]:
        return copy.deepcopy(list(self.__vertical_scale_factors))

    def get_vscale(self, channel_id: int) -> float:
        assert channel_id in Hantek1008Raw.valid_channel_ids()
        return self.__vertical_scale_factors[channel_id]

    def get_active_channels(self) -> List[int]:
        return copy.deepcopy(self.__active_channels)

    @staticmethod
    def __from_bytes_to_shorts(data: bytes) -> List[int]:
        """Take two following bytes to build a integer (using little endianess) """
        assert len(data) % 2 == 0
        return [data[i] + data[i + 1] * 256 for i in range(0, len(data), 2)]

    def __to_per_channel_lists(self, shorts: List[int]) -> Dict[List[int]]:
        """Create a dictionary (of the size of 'channel_count') of lists,
        where the list at key x contains the data for channel x+1 of the hantek device """
        channel_count = len(self.__active_channels)
        return {self.__active_channels[i]: shorts[i::channel_count]
                for i in range(0, channel_count)}


"""
Below goes stuff that is needed for more advanced features
"""

# list of dicts of lists of dicts
# usecase: __correction_data[channel_id][vscale][..] = {"units":..., "factor": ...}
CorrectionDataType = List[Dict[float, Dict[float, float]]]

# a function that awaits an channel id [0,7], vscale and a deltatime (time in sec since creation of this class)
# it computes a correction factor that can be applied (added) to the normal zero_offset
ZeroOffsetShiftCompensationFunctionType = Callable[[int, float, float], float]


class Hantek1008(Hantek1008Raw):
    """
    A more advanced version of Hantek1008Raw. It features raw values to voltage conversion
    , usage of external generated calibration data and zero offset shift calibration compensation.
    """

    def __init__(self, ns_per_div: int = 500_000,
                 vertical_scale_factor: Union[float, List[float]] = 1.0,
                 active_channels: Optional[List[int]] = None,
                 correction_data: Optional[CorrectionDataType] = None,
                 zero_offset_shift_compensation_channel: Optional[int] = None,
                 zero_offset_shift_compensation_function: Optional[ZeroOffsetShiftCompensationFunctionType] = None,
                 zero_offset_shift_compensation_function_time_offset_sec: Optional[int] = 0) -> None:

        if active_channels is None:
            active_channels = Hantek1008Raw.valid_channel_ids()
        if correction_data is None:
            correction_data = [{} for _ in range(Hantek1008Raw.channel_count())]

        assert len(correction_data) == Hantek1008Raw.channel_count()
        assert all(isinstance(x, dict) for x in correction_data)

        assert zero_offset_shift_compensation_channel is None or zero_offset_shift_compensation_function is None
        if zero_offset_shift_compensation_channel is not None:
            assert zero_offset_shift_compensation_channel not in active_channels
            assert zero_offset_shift_compensation_channel in Hantek1008Raw.valid_channel_ids()
            assert zero_offset_shift_compensation_channel not in active_channels
            active_channels = [active_channels] + [zero_offset_shift_compensation_channel]

        Hantek1008Raw.__init__(self, ns_per_div, vertical_scale_factor, active_channels)

        self.__correction_data: CorrectionDataType = copy.deepcopy(correction_data)

        self.__zero_offset_shift_compensation_channel: Optional[int] = zero_offset_shift_compensation_channel
        self.__zero_offset_shift_compensation_value: float = 0.0

        self.__zero_offset_shift_compensation_function: ZeroOffsetShiftCompensationFunctionType \
            = zero_offset_shift_compensation_function
        self.__start_monotonic_time = time.monotonic() - zero_offset_shift_compensation_function_time_offset_sec

    def get_used_zero_offsets_shift_compensation_method(self)-> Optional[str]:
        assert not (self.__zero_offset_shift_compensation_channel
                    and self.__zero_offset_shift_compensation_function)
        if self.__zero_offset_shift_compensation_channel:
            return f"channel {self.__zero_offset_shift_compensation_channel}"
        if self.__zero_offset_shift_compensation_function:
            return f"function {self.__zero_offset_shift_compensation_function}"
        return None

    def __update_zero_offset_compensation_value(self, zero_readings: List[int]) -> None:
        # TODO problem zero offset different on different vscales?
        zoscc_vscale = Hantek1008Raw.get_vscale(self, self.__zero_offset_shift_compensation_channel)
        assert zoscc_vscale == 1.0  # is this really necessary?
        zoscc_zero_offset = self._zero_offsets[zoscc_vscale][self.__zero_offset_shift_compensation_channel]

        adaption_factor = 0.00002  # [0,1]
        for v in zero_readings:
            # print("v", v, "zo", zoscc_zero_offset)
            delta = v - zoscc_zero_offset
            self.__zero_offset_shift_compensation_value = \
                (1.0 - adaption_factor) * self.__zero_offset_shift_compensation_value \
                + adaption_factor * delta
        log.debug("zosc-value", self.__zero_offset_shift_compensation_value)

    @overrides
    def get_zero_offset(self, channel_id: int, vscale: Optional[float] = None) -> float:
        if vscale is None:
            vscale = Hantek1008Raw.get_vscale(self, channel_id)

        zero_offset = Hantek1008Raw.get_zero_offset(self, channel_id, vscale)
        if self.__zero_offset_shift_compensation_channel is not None:
            zero_offset += self.__zero_offset_shift_compensation_value
        if self.__zero_offset_shift_compensation_function is not None:
            delta_sec = time.monotonic() - self.__start_monotonic_time
            zero_offset += self.__zero_offset_shift_compensation_function(channel_id, vscale, delta_sec)
        return zero_offset

    @overrides
    def request_samples_roll_mode_single_row(self, **argv)\
            -> Generator[List[float], None, None]:
        for raw_per_channel_list in self.request_samples_roll_mode(**argv):
            for v in zip(*raw_per_channel_list):
                yield v

    @overrides
    def request_samples_roll_mode(self, sampling_rate: int = 440, mode: str = "volt") \
            -> Generator[List[Union[List[float], List[int]]], None, None]:

        assert mode in ["volt", "raw", "volt+raw"]
        active_channel_count = len(Hantek1008Raw.get_active_channels(self))

        for raw_per_channel_list in Hantek1008Raw.request_samples_roll_mode(self, sampling_rate):
            # assert len(raw_per_channel_list) == 8
            assert len(raw_per_channel_list) == active_channel_count
            assert isinstance(raw_per_channel_list[0], list)
            result: List[Union[List[float], List[int]]] = []
            if "volt" in mode:
                result += self.__extract_channel_volts(raw_per_channel_list)
            if "raw" in mode:
                result += raw_per_channel_list
            yield result

    def __extract_channel_volts(self, per_channel_lists: List[List[int]]) -> List[List[float]]:
        """Extract the voltage values from the raw byte array that came from the device"""
        if self.__zero_offset_shift_compensation_channel is not None:
            self.__update_zero_offset_compensation_value(
                per_channel_lists[self.__zero_offset_shift_compensation_channel])
        return [self.__raw_to_volt(channel_data, ch) for ch, channel_data in enumerate(per_channel_lists)]

    def __raw_to_volt(self, raw_values: List[int], channel_id: int) -> List[float]:
        """Convert the raw shorts to useful volt values"""
        vscale = 1.0
        zero_offset = 2048

        if channel_id < Hantek1008Raw.channel_count():
            vscale = Hantek1008Raw.get_vscale(self, channel_id)
            # get right zero offset for that channel and the used vertical scale factor (vscale)
            zero_offset = self.get_zero_offset(channel_id, vscale)

        scale = 0.01 * vscale

        # accuracy = -int(math.log10(scale)) + 2  # amount of digits after the dot that is not nearly random
        accuracy = [3, 4, 5][Hantek1008Raw._vertical_scale_factor_to_id(vscale) - 1]
        return [round(
            self.__calc_correction_factor(v - zero_offset, channel_id, vscale) * (v - zero_offset) * scale
            , ndigits=accuracy)
            for v in raw_values]

    def __calc_correction_factor(self, delta_to_zero: float, channel_id: int, vscale: float) -> float:
        """
        Compute a correction factor based on the given calibration data.
        Always returns 1.0 if no calibration data for the requested channel or at all is available.
        :param delta_to_zero:
        :param channel_id:
        :param vscale:
        :return:
        """
        if channel_id not in Hantek1008Raw.valid_channel_ids() \
                or vscale not in self.__correction_data[channel_id]:
            return 1.0

        channel_cd = self.__correction_data[channel_id][vscale]

        if len(channel_cd) == 0:
            return 1.0

        if len(channel_cd) == 1:
            return channel_cd[0]

        units_less, cfactor_less = max(((key, value)
                                        for key, value
                                        in channel_cd.items()
                                        if key <= delta_to_zero), default=(None, None))
        units_greater, cfactor_greater = min(((key, value)
                                              for key, value
                                              in channel_cd.items()
                                              if key >= delta_to_zero), default=(None, None))
        assert units_less is not None or units_greater is not None
        if units_less is None:
            return cfactor_less
        if units_greater is None:
            return cfactor_greater

        alpha = (delta_to_zero - units_less) / (units_greater - units_less)
        return (1.0 - alpha) * cfactor_less + alpha * cfactor_greater

    @overrides
    def request_samples_burst_mode(self, mode: str = "volt") \
            -> Union[
               Tuple[List[List[int]], List[List[int]]],  # mode == raw
               Tuple[List[List[float]], List[List[float]]],  # mode == volt
               Tuple[List[Union[List[float], List[int]]], List[Union[List[float], List[int]]]],  # mode == volt+raw
               ]:
        # TODO Support other values than 8 active channels in burst mode

        assert mode in ["raw", "volt", "volt+raw"]
        assert self.__zero_offset_shift_compensation_channel is None, \
            "zero offset shift compensation is not implemented for burst mode"
        per_channel_data2, per_channel_data3 = Hantek1008Raw.request_samples_burst_mode(self)

        if mode == "raw":
            return per_channel_data2, per_channel_data3

        channel_volts2 = self.__extract_channel_volts(per_channel_data2)
        channel_volts3 = self.__extract_channel_volts(per_channel_data3)

        if mode == "volt":
            return channel_volts2, channel_volts3

        # mode == "volt+raw"
        return channel_volts2 + per_channel_data2, channel_volts3 + per_channel_data3<|MERGE_RESOLUTION|>--- conflicted
+++ resolved
@@ -53,14 +53,9 @@
                  active_channels: Optional[List[int]] = None) -> None:
         """
         :param ns_per_div:
-<<<<<<< HEAD
-        :param vertical_scale_factor: must be an array of length 8 with a float scale value for each channel.
-        Or a single float, than all channel will have that scale factor. The float must be 1.0, 0.2 or 0.02.
-        :param active_channels: a list of channel that will be used
-=======
         :param vertical_scale_factor: must be an array of length 8 with a float scale value for each channel
                or a single float scale factor applied to all channels. The float must be either 1.0, 0.2 or 0.02.
->>>>>>> 36a61ab5
+        :param active_channels: a list of channel that will be used
         """
 
         assert isinstance(vertical_scale_factor, float) \
